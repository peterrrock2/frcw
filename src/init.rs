--- conflicted
+++ resolved
@@ -29,13 +29,6 @@
     let raw_nodes = data["nodes"].as_array().context("Expected `nodes` array")?;
     let assignments: Vec<u32> = raw_nodes
         .iter()
-<<<<<<< HEAD
-        .map(|node| node[assignment_col].as_u64())
-        .collect::<Option<Vec<u64>>>()
-        .context("Expected integer node labels")?
-        .iter()
-        .map(|a| *a as u32)
-=======
         .map(|node| {
             match &node[assignment_col] {
                 serde_json::Value::Number(num) => num.as_u64().unwrap() as u32,
@@ -45,7 +38,6 @@
                             "Please make sure that all entries can be interpreted as positive numbers."),
             }
         })
->>>>>>> 94dcbe61
         .collect();
     let partition = Partition::from_assignments(&graph, &assignments)?;
     return Ok((graph, partition));
